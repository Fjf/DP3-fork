// BDABuffer.h: Buffer holding BDA data
// Copyright (C) 2020
// ASTRON (Netherlands Institute for Radio Astronomy)
// P.O.Box 2, 7990 AA Dwingeloo, The Netherlands
//
// This file is part of the LOFAR software suite.
// The LOFAR software suite is free software: you can redistribute it and/or
// modify it under the terms of the GNU General Public License as published
// by the Free Software Foundation, either version 3 of the License, or
// (at your option) any later version.
//
// The LOFAR software suite is distributed in the hope that it will be useful,
// but WITHOUT ANY WARRANTY; without even the implied warranty of
// MERCHANTABILITY or FITNESS FOR A PARTICULAR PURPOSE.  See the
// GNU General Public License for more details.
//
// You should have received a copy of the GNU General Public License along
// with the LOFAR software suite. If not, see <http://www.gnu.org/licenses/>.

/// @file
/// @brief Buffer holding base dependent averaged (BDA) data.
/// @author Maik Nijhuis and Lars Krombeen

#ifndef DPPP_BDABUFFER_H
#define DPPP_BDABUFFER_H

#include "../Common/Types.h"

#include <aocommon/uvector.h>
#include <complex>
#include <vector>

namespace DP3 {
namespace DPPP {

class BDABuffer {
 public:
  /**
   * Parameter structure for indicating which buffer elements are enabled.
   */
  struct Fields {
    /**
     * This constructor is necessary because of bugs in gcc and clang.
     * See
     * https://stackoverflow.com/questions/53408962/try-to-understand-compiler-error-message-default-member-initializer-required-be
     */
    Fields() {}
    bool data_ = true;            ///< Enable/Disable visibilities.
    bool flags_ = true;           ///< Enable/Disable flags.
    bool weights_ = true;         ///< Enable/Disable weights.
    bool full_res_flags_ = true;  ///< Enable/Disable full res flags.
  };

  struct Row {
    Row(double time, double interval, rownr_t row_nr, std::size_t baseline_nr,
<<<<<<< HEAD
        std::size_t n_channels, std::size_t n_correlations,
        std::complex<float>* data, bool* flags, float* weights,
        bool* fullResFlags, const double* uvw);
    std::size_t GetDataSize() const { return n_channels_ * n_correlations_; }
    const double time_;  ///< Start time for the measurements in MJD seconds.
    const double interval_;  ///< Duration time for the measurements in seconds.
    rownr_t row_nr_;
    const std::size_t baseline_nr_;
    const std::size_t n_channels_;
    const std::size_t n_correlations_;
    std::complex<float>* const data_;
    bool* const flags_;
    float* const weights_;
    bool* const full_res_flags_;
    double uvw_[3];
=======
        std::size_t n_elements, std::complex<float>* data, bool* flags,
        float* weights, bool* fullResFlags, const double* uvw);
    const double time;      ///< Start time for the measurements in MJD seconds.
    const double interval;  ///< Duration time for the measurements in seconds.
    const rownr_t row_nr;
    const std::size_t baseline_nr;
    /// Number of elements behind the pointers (n_channels * n_correlations).
    const std::size_t n_elements;
    std::complex<float>* const data;
    bool* const flags;
    float* const weights;
    bool* const full_res_flags;
    double uvw[3];
>>>>>>> d6796dc5
  };

  /**
   * Create a new BDABuffer.
   * @param pool_size Size of the memory pool for this buffer.
   *                  (number of items)
   * @param fields The fields that should be enabled in this buffer.
   */
  explicit BDABuffer(std::size_t pool_size, const Fields& fields = Fields());
  /**
   * Copy constructor.
   * This constructor sets the memory pool size of the new buffer to the
   * actual memory usage of the other buffer.
   * Adding new rows to the new buffer is not possible.
   * @param other An existing BDABuffer.
   */
  explicit BDABuffer(const BDABuffer& other);

  /**
   * Add a measurement line to the buffer.
   *
   * Measurement lines have to obey the following ordering constraint:
   * If a row starts at time T, all rows that end before or at T must be
   * added before this row. A new row thus may not have an end time before
   * or equal to the start time of the last row.
   *
   * Use GetRemainingCapacity() for checking if the buffer has enough space.
   *
   * @return True if the line is added.
   *         False if the buffer is full.
   * @throw std::invalid_argument If the row ordering is incorrect.
   */
  bool AddRow(double time, double interval, rownr_t row_nr,
              std::size_t baseline_nr, std::size_t n_elements,
              const std::complex<float>* data = nullptr,
              const bool* flags = nullptr, const float* weights = nullptr,
              const bool* full_res_flags = nullptr,
              const double* uvw = nullptr);

  /**
   * Update the row numbers of the rows in this buffer.
   * Does nothing if the buffer is empty.
   * @param base_rownr The row number for the first row in this buffer.
   *        The following rows get base_rownr + 1, base_rownr + 2, etc. as
   *        their row number.
   */
  void SetBaseRowNr(rownr_t base_rownr);

  /**
   * Clears all data in the buffer.
   *
   * The memory pool capacity of the buffer remains unchanged, which allows
   * reusing the buffer.
   */
  void Clear();

  /**
   * Determine the number of stored elements in all rows.
   * @return The total number of elements in this buffer.
   */
  std::size_t GetNumberOfElements() const;

  /**
   * Determine the remaining capacity.
   * @return The remaining capacity (in number of elements) for this buffer.
   */
  std::size_t GetRemainingCapacity() const { return remaining_capacity_; }

  const std::complex<float>* GetData() const {
    return data_.empty() ? nullptr : data_.data();
  }
  std::complex<float>* GetData() {
    return data_.empty() ? nullptr : data_.data();
  }
  const bool* GetFlags() const {
    return flags_.empty() ? nullptr : flags_.data();
  }
  bool* GetFlags() { return flags_.empty() ? nullptr : flags_.data(); }
  const float* GetWeights() const {
    return weights_.empty() ? nullptr : weights_.data();
  }
  float* GetWeights() { return weights_.empty() ? nullptr : weights_.data(); }
  const bool* GetFullResFlags() const {
    return full_res_flags_.empty() ? nullptr : full_res_flags_.data();
  }
  bool* GetFullResFlags() {
    return full_res_flags_.empty() ? nullptr : full_res_flags_.data();
  }
  const std::complex<float>* GetData(std::size_t row) const {
    return rows_[row].data;
  }

  std::complex<float>* GetData(std::size_t row) { return rows_[row].data; }
  const bool* GetFlags(std::size_t row) const { return rows_[row].flags; }
  bool* GetFlags(std::size_t row) { return rows_[row].flags; }
  const float* GetWeights(std::size_t row) const { return rows_[row].weights; }
  float* GetWeights(std::size_t row) { return rows_[row].weights; }
  const bool* GetFullResFlags(std::size_t row) const {
    return rows_[row].full_res_flags;
  }
  bool* GetFullResFlags(std::size_t row) { return rows_[row].full_res_flags; }
  const std::vector<Row>& GetRows() const { return rows_; }

  static constexpr bool TimeIsLess(double x, double y) {
    return x < (y - kTimeEpsilon);
  }
  static constexpr bool TimeIsLessEqual(double x, double y) {
    return x < (y + kTimeEpsilon);
  }
  static constexpr bool TimeIsGreaterEqual(double x, double y) {
    return x > (y - kTimeEpsilon);
  }
  static constexpr bool TimeIsEqual(double x, double y) {
    // Don't use std::fabs, since it is not a constexpr.
    return ((x > y) ? (x - y) : (y - x)) < kTimeEpsilon;
  }

 private:
  static constexpr double kTimeEpsilon =
      1.0e-8;  // For comparing measurement timestamps.

  /// Memory pools for the data in the rows. Since std::vector<bool>
  /// does not support pointers to its elements, use aocommon::UVector instead.
  /// @{
  aocommon::UVector<std::complex<float>> data_;
  aocommon::UVector<bool> flags_;
  aocommon::UVector<float> weights_;
  aocommon::UVector<bool> full_res_flags_;
  /// @}
  /// The rows, which contain pointers to the memory pools above.
  std::vector<Row> rows_;
  std::size_t original_capacity_;   ///< Original capacity (number of items)
  std::size_t remaining_capacity_;  ///< Remaining capacity (number of items)
};

}  // namespace DPPP
}  // namespace DP3

#endif<|MERGE_RESOLUTION|>--- conflicted
+++ resolved
@@ -53,37 +53,21 @@
 
   struct Row {
     Row(double time, double interval, rownr_t row_nr, std::size_t baseline_nr,
-<<<<<<< HEAD
         std::size_t n_channels, std::size_t n_correlations,
         std::complex<float>* data, bool* flags, float* weights,
         bool* fullResFlags, const double* uvw);
-    std::size_t GetDataSize() const { return n_channels_ * n_correlations_; }
-    const double time_;  ///< Start time for the measurements in MJD seconds.
-    const double interval_;  ///< Duration time for the measurements in seconds.
-    rownr_t row_nr_;
-    const std::size_t baseline_nr_;
-    const std::size_t n_channels_;
-    const std::size_t n_correlations_;
-    std::complex<float>* const data_;
-    bool* const flags_;
-    float* const weights_;
-    bool* const full_res_flags_;
-    double uvw_[3];
-=======
-        std::size_t n_elements, std::complex<float>* data, bool* flags,
-        float* weights, bool* fullResFlags, const double* uvw);
+    std::size_t GetDataSize() const { return n_channels * n_correlations; }
     const double time;      ///< Start time for the measurements in MJD seconds.
     const double interval;  ///< Duration time for the measurements in seconds.
-    const rownr_t row_nr;
+    rownr_t row_nr;
     const std::size_t baseline_nr;
-    /// Number of elements behind the pointers (n_channels * n_correlations).
-    const std::size_t n_elements;
+    const std::size_t n_channels;
+    const std::size_t n_correlations;
     std::complex<float>* const data;
     bool* const flags;
     float* const weights;
     bool* const full_res_flags;
     double uvw[3];
->>>>>>> d6796dc5
   };
 
   /**
@@ -116,8 +100,8 @@
    *         False if the buffer is full.
    * @throw std::invalid_argument If the row ordering is incorrect.
    */
-  bool AddRow(double time, double interval, rownr_t row_nr,
-              std::size_t baseline_nr, std::size_t n_elements,
+  bool AddRow(double time, double interval, std::size_t baseline_nr,
+              std::size_t n_channels, std::size_t n_correlations,
               const std::complex<float>* data = nullptr,
               const bool* flags = nullptr, const float* weights = nullptr,
               const bool* full_res_flags = nullptr,
