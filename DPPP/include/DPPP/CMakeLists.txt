--- conflicted
+++ resolved
@@ -16,13 +16,8 @@
   DemixerNew.h DemixInfo.h DemixWorker.h
   ApplyBeam.h ApplyBeam.tcc
   Predict.h
-<<<<<<< HEAD
-  GainCal.h StefCal.h phasefitter.h
+  GainCal.h StefCal.h PhaseFitter.h
   StManParsetKeys.h H5Parm.h DummyStep.h H5ParmPredict.h
-=======
-  GainCal.h StefCal.h PhaseFitter.h
-  StManParsetKeys.h H5Parm.h
->>>>>>> 24c488ba
 )
 
 # Create symbolic link to include directory.
